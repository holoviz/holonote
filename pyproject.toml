[build-system]
requires = ["hatchling", "hatch-vcs"]
build-backend = "hatchling.build"

[project]
name = "holonote"
readme = "README.md"
description = "Annotate your data"
requires-python = ">=3.9"
license = { file = "LICENSE.txt" }
keywords = ["annotation", "holoviews", "tools"]
dynamic = ["version"]
classifiers = [
    "Programming Language :: Python :: 3.9",
    "Programming Language :: Python :: 3.10",
    "Programming Language :: Python :: 3.11",
    "Programming Language :: Python :: 3.12",
    "Operating System :: OS Independent",
]
dependencies = ["holoviews >=1.18.0", "pandas"]

[project.optional-dependencies]
dev = [
    "pre-commit",
    "setuptools_scm",
    "pytest",
]

[tool.hatch]
version.source = "vcs"
build.hooks.vcs.version-file = "holonote/_version.py"

[tool.hatch.envs.conda]
detached = true
scripts.build = "bash conda/build.sh"

[tool.hatch.envs.test]
dependencies = ["pytest", "pytest-github-actions-annotate-failures"]
<<<<<<< HEAD
scripts.run = "python -m pytest holonote/tests {args:.}"
matrix = [{ python = ["3.9", "3.10", "3.11"] }]
=======
scripts.run = "python -m pytest holonote/tests"
matrix = [{ python = ["3.9", "3.10", "3.11", "3.12"] }]
>>>>>>> 4f6d00f8

[tool.hatch.envs.fmt]
detached = true
scripts.run = "pre-commit run --all"
scripts.update = "pre-commit autoupdate"

[tool.pytest.ini_options]
addopts = "-vv"
filterwarnings = [
    "error",
    # 2023-10: Datetime's utctimestamp() and utcnow() is deprecated in Python 3.12
    "ignore:datetime.datetime.utcfromtimestamp():DeprecationWarning:dateutil.tz.tz",  # https://github.com/dateutil/dateutil/pull/1285
]

[tool.ruff]
line-length = 99

select = [
    "B",
    "C4",
    "E",
    "EM",
    "F",
    "FLY",
    "I",
    "ICN",
    "ISC",
    "NPY",
    "PIE",
    "PLC",
    "PLE",
    "PLR",
    "PLW",
    "PT",
    "RUF",
    "SIM",
    "UP",
    "W",
]

ignore = [
    "E402",     # Module level import not at top of file
    "E501",     # Line too long
    "E712",     # Comparison to true should be is
    "E731",     # Do not assign a lambda expression, use a def
    "E741",     # Ambiguous variable name
    "F405",     # From star imports
    "PLE0604",  # Invalid object in `__all__`, must contain only strings
    "PLE0605",  # Invalid format for `__all__`
    "PLR091",   # Too many arguments/branches/statements
    "PLR2004",  # Magic value used in comparison
    "PLW2901",  # `for` loop variable is overwritten
    "RUF012",   # Mutable class attributes should use `typing.ClassVar`
]

fix = true
unfixable = [
    "F401",     # Unused imports
]

[tool.ruff.per-file-ignores]
"__init__.py" = ["F403"]

[tool.ruff.isort]
known-first-party = ["holonote"]
# required-imports = ["from __future__ import annotations"]
force-wrap-aliases = true
combine-as-imports = true

[tool.codespell]
write-changes = true<|MERGE_RESOLUTION|>--- conflicted
+++ resolved
@@ -36,13 +36,8 @@
 
 [tool.hatch.envs.test]
 dependencies = ["pytest", "pytest-github-actions-annotate-failures"]
-<<<<<<< HEAD
 scripts.run = "python -m pytest holonote/tests {args:.}"
-matrix = [{ python = ["3.9", "3.10", "3.11"] }]
-=======
-scripts.run = "python -m pytest holonote/tests"
 matrix = [{ python = ["3.9", "3.10", "3.11", "3.12"] }]
->>>>>>> 4f6d00f8
 
 [tool.hatch.envs.fmt]
 detached = true
