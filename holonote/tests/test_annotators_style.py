import holoviews as hv
import pandas as pd
import pytest

from holonote.annotate import Style
from holonote.tests.util import get_editor, get_indicator


def compare_indicator_color(indicator, style):
    if isinstance(indicator.opts["color"], hv.dim):
        if isinstance(style.color, hv.dim):
            assert str(indicator.opts["color"]) == str(style.color)
        else:
<<<<<<< HEAD
            style_color = (
                style.color.values[0] if isinstance(style.color, hv.Cycle) else style.color
            )
            expected_dim = hv.dim("uuid").categorize(
                categories=style_categories or {}, default=style_color
=======
            expected_dim = hv.dim("__selected__").categorize(
                categories={True: style.selection_color}, default=style.color
>>>>>>> 81457eb3
            )
            assert str(indicator.opts["color"]) == str(expected_dim)
    else:
        assert indicator.opts["color"] == style.color


def compare_style(cat_annotator):
    style = cat_annotator.style
    indicator = next(get_indicator(cat_annotator, hv.VSpans))
    compare_indicator_color(indicator, style)
    expected_dim = hv.dim("__selected__").categorize(
        categories={True: style.selection_alpha}, default=style.alpha
    )
    assert str(indicator.opts["alpha"]) == str(expected_dim)

    editor = get_editor(cat_annotator, hv.VSpan)
    assert editor.opts["color"] == style.edit_color
    assert editor.opts["alpha"] == style.edit_alpha


def get_selected_indicator_data(annotator) -> pd.Series:
    df = pd.concat([i.data for i in get_indicator(annotator, hv.VLines)])
    return df["__selected__"]


def test_style_accessor(cat_annotator) -> None:
    assert isinstance(cat_annotator.style, Style)


def test_style_default(cat_annotator) -> None:
    compare_style(cat_annotator)


def test_style_default_select(cat_annotator) -> None:
    # Select the first value
    index = cat_annotator.df.index[0]
    cat_annotator.select_by_index(index)
    compare_style(cat_annotator)
    sel_data = get_selected_indicator_data(cat_annotator)
    assert sel_data[index]
    assert sel_data.sum() == 1

    # remove it again
    cat_annotator.select_by_index()
    compare_style(cat_annotator)
    sel_data = get_selected_indicator_data(cat_annotator)
    assert sel_data.sum() == 0


def test_style_change_color_alpha(cat_annotator) -> None:
    style = cat_annotator.style
    style.color = "blue"
    style.alpha = 0.1

    compare_style(cat_annotator)

    style.edit_color = "yellow"
    style.edit_alpha = 1
    cat_annotator.set_regions(x=(0, 1))  # To update plot
    compare_style(cat_annotator)


def test_style_color_dim(cat_annotator):
    style = cat_annotator.style
    style.color = hv.dim("category").categorize(
        categories={"B": "red", "A": "blue", "C": "green"}, default="grey"
    )
    compare_style(cat_annotator)


def test_style_selection_color(cat_annotator):
    style = cat_annotator.style
    style.selection_color = "blue"
    compare_style(cat_annotator)
    sel_data = get_selected_indicator_data(cat_annotator)
    assert sel_data.sum() == 0

    # Select the first value
    index = cat_annotator.df.index[0]
    cat_annotator.select_by_index(index)
    compare_style(cat_annotator)
    sel_data = get_selected_indicator_data(cat_annotator)
    assert sel_data[index]
    assert sel_data.sum() == 1

    # remove it again
    cat_annotator.select_by_index()
    compare_style(cat_annotator)
    sel_data = get_selected_indicator_data(cat_annotator)
    assert sel_data.sum() == 0


def test_style_error_color_dim_and_selection(cat_annotator):
    style = cat_annotator.style
    style.color = hv.dim("category").categorize(
        categories={"B": "red", "A": "blue", "C": "green"}, default="grey"
    )
    style.selection_color = "blue"
    msg = r"'Style\.color' cannot be a `hv.dim` when 'Style.selection_color' is not None"
    with pytest.raises(ValueError, match=msg):
        compare_style(cat_annotator)


def test_style_opts(cat_annotator):
    cat_annotator.style.opts = {"line_width": 2}
    compare_style(cat_annotator)

    indicator = next(get_indicator(cat_annotator, hv.VSpans))
    assert indicator.opts["line_width"] == 2

    editor = get_editor(cat_annotator, hv.VSpan)
    assert "line_width" not in editor.opts.get().kwargs

    cat_annotator.style.edit_opts = {"line_width": 3}
    cat_annotator.set_regions(x=(0, 1))  # To update plot
    editor = get_editor(cat_annotator, hv.VSpan)
    assert editor.opts["line_width"] == 3


@pytest.mark.parametrize("opts", [{"alpha": 0.5}, {"color": "red"}], ids=["alpha", "color"])
def test_style_opts_warn(cat_annotator, opts):
    msg = "Color and alpha opts should be set directly on the style object"
    with pytest.raises(UserWarning, match=msg):
        cat_annotator.style.opts = opts


def test_style_reset(cat_annotator) -> None:
    style = cat_annotator.style
    style.color = "blue"
    compare_style(cat_annotator)

    style.reset()
<<<<<<< HEAD
    assert style.color == Style.color
    compare_style(cat_annotator, {})


def test_groupby_color_change(cat_annotator) -> None:
    cat_annotator.groupby = "category"
    cat_annotator.visible = ["A", "B", "C"]

    indicators = hv.render(cat_annotator.get_display("x").static_indicators).renderers
    color_cycle = cat_annotator.style.color.values
    for indicator, expected_color in zip(indicators, color_cycle):
        assert indicator.glyph.fill_color == expected_color
=======
    assert style.color == "red"
    compare_style(cat_annotator)
>>>>>>> 81457eb3
<|MERGE_RESOLUTION|>--- conflicted
+++ resolved
@@ -11,16 +11,11 @@
         if isinstance(style.color, hv.dim):
             assert str(indicator.opts["color"]) == str(style.color)
         else:
-<<<<<<< HEAD
             style_color = (
                 style.color.values[0] if isinstance(style.color, hv.Cycle) else style.color
             )
-            expected_dim = hv.dim("uuid").categorize(
-                categories=style_categories or {}, default=style_color
-=======
             expected_dim = hv.dim("__selected__").categorize(
-                categories={True: style.selection_color}, default=style.color
->>>>>>> 81457eb3
+                categories={True: style.selection_color}, default=style_color
             )
             assert str(indicator.opts["color"]) == str(expected_dim)
     else:
@@ -153,20 +148,15 @@
     compare_style(cat_annotator)
 
     style.reset()
-<<<<<<< HEAD
     assert style.color == Style.color
-    compare_style(cat_annotator, {})
+    compare_style(cat_annotator)
 
 
 def test_groupby_color_change(cat_annotator) -> None:
     cat_annotator.groupby = "category"
     cat_annotator.visible = ["A", "B", "C"]
 
-    indicators = hv.render(cat_annotator.get_display("x").static_indicators).renderers
+    indicators = hv.render(cat_annotator.get_display("x").static_indicators()).renderers
     color_cycle = cat_annotator.style.color.values
     for indicator, expected_color in zip(indicators, color_cycle):
-        assert indicator.glyph.fill_color == expected_color
-=======
-    assert style.color == "red"
-    compare_style(cat_annotator)
->>>>>>> 81457eb3
+        assert indicator.glyph.fill_color == expected_color